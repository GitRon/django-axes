[build-system]
requires = ["setuptools>=30.3.0", "wheel", "setuptools_scm"]

[tool.pytest.ini_options]
testpaths = "tests"
addopts = "--cov axes --cov-append --cov-branch --cov-report term-missing --cov-report=xml"
DJANGO_SETTINGS_MODULE = "tests.settings"

[tool.tox]
legacy_tox_ini = """
[tox]
envlist =
<<<<<<< HEAD
    py{36,37,38,39,py3}-dj{22,31}
=======
    py{36,37,38,39,py3}-dj{22,30,31,32}
>>>>>>> 80287bb1
    py{38,39}-djmain
    py38-djqa

[gh-actions]
python =
    3.6: py36
    3.7: py37
    3.8: py38
    3.9: py39
    pypy3: pypy3

[gh-actions:env]
DJANGO =
    2.2: dj22
    3.1: dj31
    3.2: dj32
    main: djmain
    qa: djqa

# Normal test environment runs pytest which orchestrates other tools
[testenv]
deps =
    -r requirements-test.txt
    dj22: django>=2.2,<2.3
    dj31: django>=3.1,<3.2
    dj32: django>=3.2,<4.0
    djmain: https://github.com/django/django/archive/main.tar.gz
usedevelop = true
commands = pytest
setenv =
    PYTHONDONTWRITEBYTECODE=1

# Django development version is allowed to fail the test matrix
[testenv:py{38,39,py3}-djmain]
ignore_errors = true
ignore_outcome = true

# QA runs type checks, linting, and code formatting checks
[testenv:py38-djqa]
deps = -r requirements-qa.txt
commands =
    mypy axes
    prospector
    black -t py36 --check --diff axes
"""<|MERGE_RESOLUTION|>--- conflicted
+++ resolved
@@ -10,11 +10,7 @@
 legacy_tox_ini = """
 [tox]
 envlist =
-<<<<<<< HEAD
-    py{36,37,38,39,py3}-dj{22,31}
-=======
-    py{36,37,38,39,py3}-dj{22,30,31,32}
->>>>>>> 80287bb1
+    py{36,37,38,39,py3}-dj{22,31,32}
     py{38,39}-djmain
     py38-djqa
 
@@ -40,7 +36,7 @@
     -r requirements-test.txt
     dj22: django>=2.2,<2.3
     dj31: django>=3.1,<3.2
-    dj32: django>=3.2,<4.0
+    dj32: django>=3.2,<3.3
     djmain: https://github.com/django/django/archive/main.tar.gz
 usedevelop = true
 commands = pytest
