--- conflicted
+++ resolved
@@ -119,11 +119,7 @@
                 attempt_time=request.axes_attempt_time,
             )
 
-<<<<<<< HEAD
-        if failures_since_start >= get_failure_limit(request, credentials):
-=======
-        if settings.AXES_LOCK_OUT_AT_FAILURE and failures_since_start >= settings.AXES_FAILURE_LIMIT:
->>>>>>> 71708eff
+        if settings.AXES_LOCK_OUT_AT_FAILURE and failures_since_start >= get_failure_limit(request, credentials):
             log.warning('AXES: Locking out %s after repeated login failures.', client_str)
 
             request.axes_locked_out = True
