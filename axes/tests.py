import random
import string
import time

from django.test import TestCase
from django.test.client import Client
from django.contrib.auth.models import User
from django.core.urlresolvers import reverse

from axes.decorators import COOLOFF_TIME
from axes.decorators import FAILURE_LIMIT
from axes.decorators import LOGIN_FORM_KEY
from axes.models import AccessLog
from axes.utils import reset


class AccessAttemptTest(TestCase):
    """Test case using custom settings for testing
    """
    LOCKED_MESSAGE = 'Account locked: too many login attempts.'

    def _generate_random_string(self):
        """Generates a random string
        """
        chars = string.ascii_uppercase + string.digits

        return ''.join(random.choice(chars) for x in range(20))

    def _random_username(self, existing_username=False):
        """Returns a username, existing or not depending on params
        """
        if existing_username:
            return User.objects.order_by('?')[0].username

        return self._generate_random_string()

    def _login(self, existing_username=False, user_agent='test-browser'):
        response = self.client.post(reverse('admin:index'), {
            'username': self._random_username(existing_username),
            'password': self._generate_random_string(),
            'this_is_the_login_form': 1,
        }, HTTP_USER_AGENT=user_agent)

        return response

    def setUp(self):
        """Creates users for testing the login
        """
        for i in range(0, random.randrange(10, 50)):
            username = 'person%s' % i
            email = '%s@example.org' % username
            u = User.objects.create_user(
                username=username,
                password=username,
                email=email,
            )
            u.is_staff = True
            u.save()

    def test_login_max(self, existing_username=False):
        """Tests the login lock trying to login one more time
        than failure limit
        """
        for i in range(0, FAILURE_LIMIT):
            response = self._login(existing_username=existing_username)
            # Check if we are in the same login page
<<<<<<< HEAD
            self.assertIn(LOGIN_FORM_KEY, response.content.decode('utf-8'))
=======
            self.assertContains(response, LOGIN_FORM_KEY)
>>>>>>> 0a137786

        # So, we shouldn't have gotten a lock-out yet.
        # But we should get one now
        response = self._login()
<<<<<<< HEAD
        self.assertIn(self.LOCKED_MESSAGE, response.content.decode('utf-8'))
=======
        self.assertContains(response, self.LOCKED_MESSAGE)
>>>>>>> 0a137786

    def test_with_real_username_max(self):
        """Tests the login lock with a real username
        """
        self.test_login_max(existing_username=True)

    def test_login_max_with_more_attempts(self, existing_username=False):
        """Tests the login lock trying to login a lot of times more
        than failure limit
        """
        for i in range(0, FAILURE_LIMIT):
            response = self._login(existing_username=existing_username)
            # Check if we are in the same login page
<<<<<<< HEAD
            self.assertIn(LOGIN_FORM_KEY, response.content.decode('utf-8'))
=======
            self.assertContains(response, LOGIN_FORM_KEY)
>>>>>>> 0a137786

        # So, we shouldn't have gotten a lock-out yet.
        # But we should get one now
        for i in range(0, random.randrange(1, 100)):
            # try to log in a bunch of times
            response = self._login()

<<<<<<< HEAD
        self.assertIn(self.LOCKED_MESSAGE, response.content.decode('utf-8'))
=======
        self.assertContains(response, self.LOCKED_MESSAGE)
>>>>>>> 0a137786

    def test_with_real_username_max_with_more(self):
        """Tests the login lock for a bunch of times with a real username
        """
        self.test_login_max_with_more_attempts(existing_username=True)

    def test_valid_login(self):
        """Tests a valid login for a real username
        """
        valid_username = self._random_username(existing_username=True)
        response = self.client.post(reverse('admin:index'), {
            'username': valid_username,
            'password': valid_username,
            'this_is_the_login_form': 1,
        })

<<<<<<< HEAD
        self.assertNotIn(LOGIN_FORM_KEY, response.content.decode('utf-8'))
=======
        self.assertNotContains(response, LOGIN_FORM_KEY, status_code=302)
>>>>>>> 0a137786

    def _successful_login(self, username, password):
        c = Client()
        response = c.post('/admin/', {
            'username': username,
            'password': username,
            'this_is_the_login_form': 1,
        })

        return response

    def _unsuccessful_login(self, username):
        c = Client()
        response = c.post('/admin/', {
            'username': username,
            'password': 'wrong',
            'this_is_the_login_form': 1,
        })

        return response

    def test_cooling_off_for_trusted_user(self):
        valid_username = self._random_username(existing_username=True)

        # Test successful login, this makes the user trusted.
        response = self._successful_login(valid_username, valid_username)
<<<<<<< HEAD
        self.assertNotIn(LOGIN_FORM_KEY, response.content.decode('utf-8'))
=======
        self.assertNotContains(response, LOGIN_FORM_KEY, status_code=302)
>>>>>>> 0a137786

        self.test_cooling_off(username=valid_username)

    def test_cooling_off(self, username=None):
        if username:
            valid_username = username
        else:
            valid_username = self._random_username(existing_username=True)

        # Test unsuccessful login and stop just before lockout happens
        for i in range(0, FAILURE_LIMIT):
            response = self._unsuccessful_login(valid_username)

            # Check if we are in the same login page
<<<<<<< HEAD
            self.assertIn(LOGIN_FORM_KEY, response.content.decode('utf-8'))

        # Lock out the user
        response = self._unsuccessful_login(valid_username)
        self.assertIn(self.LOCKED_MESSAGE, response.content.decode('utf-8'))
=======
            self.assertContains(response, LOGIN_FORM_KEY)

        # Lock out the user
        response = self._unsuccessful_login(valid_username)
        self.assertContains(response, self.LOCKED_MESSAGE)
>>>>>>> 0a137786

        # Wait for the cooling off period
        time.sleep(COOLOFF_TIME.total_seconds())

        # It should be possible to login again, make sure it is.
        response = self._successful_login(valid_username, valid_username)
<<<<<<< HEAD
        self.assertNotIn(self.LOCKED_MESSAGE, response.content.decode('utf-8'))
=======
        self.assertNotContains(response, self.LOCKED_MESSAGE, status_code=302)
>>>>>>> 0a137786

    def test_valid_logout(self):
        """Tests a valid logout and make sure the logout_time is updated
        """
        valid_username = self._random_username(existing_username=True)
        response = self.client.post(reverse('admin:index'), {
            'username': valid_username,
            'password': valid_username,
            'this_is_the_login_form': 1,
        }, follow=True)

        self.assertEquals(AccessLog.objects.latest('id').logout_time, None)

        response = self.client.get(reverse('admin:logout'))

        self.assertNotEquals(AccessLog.objects.latest('id').logout_time, None)

<<<<<<< HEAD
        self.assertIn('Logged out', response.content.decode('utf-8'))
=======
        self.assertContains(response, 'Logged out')
>>>>>>> 0a137786

    def test_long_user_agent_valid(self):
        """Tests if can handle a long user agent
        """
        long_user_agent = 'ie6' * 1024
        valid_username = self._random_username(existing_username=True)
        response = self.client.post(reverse('admin:index'), {
            'username': valid_username,
            'password': valid_username,
            'this_is_the_login_form': 1,
        }, HTTP_USER_AGENT=long_user_agent)

<<<<<<< HEAD
        self.assertNotIn(LOGIN_FORM_KEY, response.content.decode('utf-8'))
=======
        self.assertNotContains(response, LOGIN_FORM_KEY, status_code=302)
>>>>>>> 0a137786

    def test_long_user_agent_not_valid(self):
        """Tests if can handle a long user agent with failure
        """
        long_user_agent = 'ie6' * 1024
        for i in range(0, FAILURE_LIMIT):
            response = self._login(
                existing_username=False,
                user_agent=long_user_agent,
            )
            self.assertContains(response, LOGIN_FORM_KEY)

        response = self._login()
<<<<<<< HEAD
        self.assertIn(self.LOCKED_MESSAGE, response.content.decode('utf-8'))
=======
        self.assertContains(response, self.LOCKED_MESSAGE)
>>>>>>> 0a137786

    def test_reset_ip(self):
        """Tests if can reset an ip address
        """
        # Make a lockout
        self.test_with_real_username_max()

        # Reset the ip so we can try again
        reset(ip='127.0.0.1')

        # Make a login attempt again
        self.test_with_real_username_max()

    def test_reset_all(self):
        """Tests if can reset all attempts
        """
        # Make a lockout
        self.test_with_real_username_max()

        # Reset all attempts so we can try again
        reset()

        # Make a login attempt again
        self.test_with_real_username_max()<|MERGE_RESOLUTION|>--- conflicted
+++ resolved
@@ -64,20 +64,12 @@
         for i in range(0, FAILURE_LIMIT):
             response = self._login(existing_username=existing_username)
             # Check if we are in the same login page
-<<<<<<< HEAD
-            self.assertIn(LOGIN_FORM_KEY, response.content.decode('utf-8'))
-=======
-            self.assertContains(response, LOGIN_FORM_KEY)
->>>>>>> 0a137786
+            self.assertContains(response.content.decode('utf-8'), LOGIN_FORM_KEY)
 
         # So, we shouldn't have gotten a lock-out yet.
         # But we should get one now
         response = self._login()
-<<<<<<< HEAD
-        self.assertIn(self.LOCKED_MESSAGE, response.content.decode('utf-8'))
-=======
-        self.assertContains(response, self.LOCKED_MESSAGE)
->>>>>>> 0a137786
+        self.assertContains(response.content.decode('utf-8'), self.LOCKED_MESSAGE)
 
     def test_with_real_username_max(self):
         """Tests the login lock with a real username
@@ -91,11 +83,7 @@
         for i in range(0, FAILURE_LIMIT):
             response = self._login(existing_username=existing_username)
             # Check if we are in the same login page
-<<<<<<< HEAD
-            self.assertIn(LOGIN_FORM_KEY, response.content.decode('utf-8'))
-=======
-            self.assertContains(response, LOGIN_FORM_KEY)
->>>>>>> 0a137786
+            self.assertContains(response.content.decode('utf-8'), LOGIN_FORM_KEY)
 
         # So, we shouldn't have gotten a lock-out yet.
         # But we should get one now
@@ -103,11 +91,7 @@
             # try to log in a bunch of times
             response = self._login()
 
-<<<<<<< HEAD
-        self.assertIn(self.LOCKED_MESSAGE, response.content.decode('utf-8'))
-=======
-        self.assertContains(response, self.LOCKED_MESSAGE)
->>>>>>> 0a137786
+        self.assertContains(response.content.decode('utf-8'), self.LOCKED_MESSAGE)
 
     def test_with_real_username_max_with_more(self):
         """Tests the login lock for a bunch of times with a real username
@@ -124,11 +108,7 @@
             'this_is_the_login_form': 1,
         })
 
-<<<<<<< HEAD
-        self.assertNotIn(LOGIN_FORM_KEY, response.content.decode('utf-8'))
-=======
-        self.assertNotContains(response, LOGIN_FORM_KEY, status_code=302)
->>>>>>> 0a137786
+        self.assertNotContains(response.content.decode('utf-8'), LOGIN_FORM_KEY, status_code=302)
 
     def _successful_login(self, username, password):
         c = Client()
@@ -155,11 +135,7 @@
 
         # Test successful login, this makes the user trusted.
         response = self._successful_login(valid_username, valid_username)
-<<<<<<< HEAD
-        self.assertNotIn(LOGIN_FORM_KEY, response.content.decode('utf-8'))
-=======
-        self.assertNotContains(response, LOGIN_FORM_KEY, status_code=302)
->>>>>>> 0a137786
+        self.assertNotContains(response.content.decode('utf-8'), LOGIN_FORM_KEY, status_code=302)
 
         self.test_cooling_off(username=valid_username)
 
@@ -174,30 +150,18 @@
             response = self._unsuccessful_login(valid_username)
 
             # Check if we are in the same login page
-<<<<<<< HEAD
-            self.assertIn(LOGIN_FORM_KEY, response.content.decode('utf-8'))
+            self.assertContains(response.content.decode('utf-8'), LOGIN_FORM_KEY)
 
         # Lock out the user
         response = self._unsuccessful_login(valid_username)
-        self.assertIn(self.LOCKED_MESSAGE, response.content.decode('utf-8'))
-=======
-            self.assertContains(response, LOGIN_FORM_KEY)
-
-        # Lock out the user
-        response = self._unsuccessful_login(valid_username)
-        self.assertContains(response, self.LOCKED_MESSAGE)
->>>>>>> 0a137786
+        self.assertContains(response.content.decode('utf-8'), self.LOCKED_MESSAGE)
 
         # Wait for the cooling off period
         time.sleep(COOLOFF_TIME.total_seconds())
 
         # It should be possible to login again, make sure it is.
         response = self._successful_login(valid_username, valid_username)
-<<<<<<< HEAD
-        self.assertNotIn(self.LOCKED_MESSAGE, response.content.decode('utf-8'))
-=======
-        self.assertNotContains(response, self.LOCKED_MESSAGE, status_code=302)
->>>>>>> 0a137786
+        self.assertNotContains(response.content.decode('utf-8'), self.LOCKED_MESSAGE, status_code=302)
 
     def test_valid_logout(self):
         """Tests a valid logout and make sure the logout_time is updated
@@ -215,11 +179,7 @@
 
         self.assertNotEquals(AccessLog.objects.latest('id').logout_time, None)
 
-<<<<<<< HEAD
-        self.assertIn('Logged out', response.content.decode('utf-8'))
-=======
-        self.assertContains(response, 'Logged out')
->>>>>>> 0a137786
+        self.assertContains(response.content.decode('utf-8'), 'Logged out')
 
     def test_long_user_agent_valid(self):
         """Tests if can handle a long user agent
@@ -232,11 +192,7 @@
             'this_is_the_login_form': 1,
         }, HTTP_USER_AGENT=long_user_agent)
 
-<<<<<<< HEAD
-        self.assertNotIn(LOGIN_FORM_KEY, response.content.decode('utf-8'))
-=======
-        self.assertNotContains(response, LOGIN_FORM_KEY, status_code=302)
->>>>>>> 0a137786
+        self.assertNotContains(response.content.decode('utf-8'), LOGIN_FORM_KEY, status_code=302)
 
     def test_long_user_agent_not_valid(self):
         """Tests if can handle a long user agent with failure
@@ -250,11 +206,7 @@
             self.assertContains(response, LOGIN_FORM_KEY)
 
         response = self._login()
-<<<<<<< HEAD
-        self.assertIn(self.LOCKED_MESSAGE, response.content.decode('utf-8'))
-=======
-        self.assertContains(response, self.LOCKED_MESSAGE)
->>>>>>> 0a137786
+        self.assertContains(response.content.decode('utf-8'), self.LOCKED_MESSAGE)
 
     def test_reset_ip(self):
         """Tests if can reset an ip address
